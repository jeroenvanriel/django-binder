--- conflicted
+++ resolved
@@ -1,17 +1,13 @@
 import re
 import warnings
-<<<<<<< HEAD
 import hashlib
 import mimetypes
-=======
 from collections import defaultdict
->>>>>>> 641bbfff
 from datetime import date, datetime, time
 from contextlib import suppress
 
 from django import forms
 from django.db import models
-<<<<<<< HEAD
 from django.db.models.fields.reverse_related import ForeignObjectRel
 from django.db.models.fields.files import FieldFile, FileField
 from django.contrib.postgres.fields import CITextField, ArrayField, JSONField
@@ -19,10 +15,7 @@
 from django.core import checks
 from django.core.files.base import File
 from django.core.files.images import ImageFile
-=======
-from django.contrib.postgres.fields import CITextField, ArrayField, JSONField
 from django.db.models import signals
->>>>>>> 641bbfff
 from django.core.exceptions import ValidationError
 from django.db.models.query_utils import Q
 from django.utils import timezone
@@ -562,7 +555,6 @@
 		install_history_signal_handlers(sub)
 
 
-<<<<<<< HEAD
 def serialize_tuple(values):
 	return ','.join(re.sub(r'([,\\])', r'\\\1', value) for value in values)
 
@@ -890,7 +882,8 @@
 			'form_class': forms.ImageField,
 			**kwargs,
 		})
-=======
+
+
 class ContextAnnotation:
 
 	def __init__(self, func):
@@ -909,5 +902,4 @@
 		if isinstance(self._expr, ContextAnnotation):
 			return self._expr.get(request)
 		else:
-			return self._expr
->>>>>>> 641bbfff
+			return self._expr