import logging
import time
import io
import re
import os
import hashlib
import datetime
import mimetypes
from collections import defaultdict, namedtuple
from PIL import Image

import django
from django.views.generic import View
from django.core.exceptions import ObjectDoesNotExist, FieldError, ValidationError, FieldDoesNotExist
from django.http import HttpResponse, StreamingHttpResponse, HttpResponseForbidden
from django.http.request import RawPostDataException
from django.db import models
from django.db.models import Q
from django.utils import timezone
from django.db import transaction

from .exceptions import BinderException, BinderFieldTypeError, BinderFileSizeExceeded, BinderForbidden, BinderImageError, BinderImageSizeExceeded, BinderInvalidField, BinderIsDeleted, BinderIsNotDeleted, BinderMethodNotAllowed, BinderNotAuthenticated, BinderNotFound, BinderReadOnlyFieldError, BinderRequestError, BinderValidationError, BinderFileTypeIncorrect, BinderInvalidURI
from . import history
from .json import JsonResponse, jsonloads



# Haha kill me now
def multiput_get_id(bla):
	return bla['id'] if isinstance(bla, dict) else bla



logger = logging.getLogger(__name__)



# Used to truncate request bodies.
def ellipsize(msg, length=2048):
	msglen = len(msg)
	msg = repr(msg)
	if msglen > length:
		msg = msg[:length] + '...'
	msg += ' [{}]'.format(msglen)
	return msg



RelatedModel = namedtuple('RelatedModel', 'fieldname model')



class ModelView(View):
	# Model this is a view for. Use None for views not tied to a particular model.
	model = None

	# If True, Router().model_view(model) will return this view.
	# Set to False for additional views for the same model.
	# FIXME: this is actually quite kludgy.
	register_for_model = True

	# The route name to use in the URL. String, True, or None.
	# If string, specifies the route name.
	# If True, uses model._model_name() (model=None -> no route)
	# If None, doesn't add a route.
	route = True

	# What regular fields and FKs show up in a GET is controlled by
	# shown_fields and hidden_fields. If shown_fields is a list of fields,
	# only those fields are included in a GET. If shown_fields is None, all
	# fields except those in hidden_fields are included.
	# m2m fields always need to be listed explicitly in m2m_fields.
	# These settings only control GETs. Writability is controlled separately.
	shown_fields = None
	hidden_fields = []
	m2m_fields = []

	# Fields that cannot be written (PUT/POST). Writing them is not an error;
	# their values are silently ignored.
	# The following fields are always excluded for writes:
	#  - id, pk, deleted, _meta
	#  - reverse relations
	#  - file fields (as specified in file_fields)
	#
	# NOTE: Unwritability also disables the in-Binder not-NULL check.
	# See the nullability check in self._store() (search for T9646)
	unwritable_fields = []

	# Fields to use for ?search=foo. Empty tuple for disabled search.
	# NOTE: only string fields and 'id' are supported.
	# id is hardcoded to be treated as an integer.
	# For anything fancier, override self.search()
	searches = []

	# Fields to allow POST/GET/DELETE files on.
	file_fields = []

	# Pagination limit default and max. Use None for no limit.
	limit_default = 20
	limit_max = None

	# Size limit (in MB, floats ok) of uploaded files.
	# NOTE: files are fully uploaded before this size check is performed, so
	# this is not an adequate protection against DoS attacks. Also, rejecting
	# a file after a potentially lengthy upload is poor UX.
	max_upload_size = 10

	# If set, this will be passed in the meta.comment field in GET replies,
	# for the information of the front-end developer.
	comment = None

	# If True, the (first part of the) request body will be logged at level=debug.
	# Set this to False for endpoints that receive passwords etc.
	log_request_body = True

	# The router object through which this view was invoked.  Will
	# be set by dispatch().
	router = None


	#### XXX WARNING XXX
	# dispatch() ensures transactions. If overriding or circumventing dispatch(), you're on your own!
	# Also, a transaction is aborted if and only if post() or whatever raises an exception.
	# If you detect an error and return a HttpResponse(status=400), the transaction is not aborted!
	#### XXX WARNING XXX
	def dispatch(self, request, *args, **kwargs):
		self.router = kwargs.pop('router')
		history.start(source='http', user=request.user, uuid=request.request_id, date=None)
		time_start = time.time()
		logger.info('request dispatch; verb={}, user={}/{}, path={}'.
				format(
					request.method,
					request.user.id,
					request.user,
					request.path,
				))
		logger.info('remote_addr={}, X-Real-IP={}, X-Forwarded-For={}'.
				format(
					request.META.get('REMOTE_ADDR', None),
					request.META.get('HTTP_X_REAL_IP', None),
					request.META.get('HTTP_X_FORWARDED_FOR', None),
				))
		logger.info('request parameters: {}'.format(dict(request.GET)))
		logger.debug('cookies: {}'.format(request.COOKIES))

		if not self.log_request_body:
			body = ' censored.'
		else:
			# FIXME: ugly workaround, remove when Django bug fixed
			# Try/except because https://code.djangoproject.com/ticket/27005
			try:
				if request.META.get('CONTENT_TYPE', '').lower() == 'application/json':
					body = ': ' + ellipsize(request.body, length=65536)
				else:
					body = ': ' + ellipsize(request.body, length=64)
			except RawPostDataException:
				body = ' unavailable.'

		logger.debug('body (content-type={}){}'.format(request.META.get('CONTENT_TYPE'), body))

		response = None
		try:
			#### START TRANSACTION
			with transaction.atomic():
				if not kwargs.pop('unauthenticated', False) and not request.user.is_authenticated:
					raise BinderNotAuthenticated()

				if 'method' in kwargs:
					method = kwargs.pop('method')
					response = getattr(self, method)(request, *args, **kwargs)
				elif 'file_field' in kwargs:
					response = self.dispatch_file_field(request, *args, **kwargs)
				elif 'history' in kwargs:
					response = self.view_history(request, *args, **kwargs)
				else:
					response = super().dispatch(request, *args, **kwargs)

				history.commit()
			#### END TRANSACTION
		except BinderException as e:
			e.log()
			response = e.response(request=request)
			history.abort()

		logger.info('request response; status={} time={}ms bytes={} queries={}'.
				format(
					response.status_code,
					int((time.time() - time_start) * 1000),
					'?' if response.streaming else len(response.content),
					len(django.db.connection.queries),
				))

		return response



	# Like model._meta.model_name, except it converts camelcase to underscores
	@classmethod
	def _model_name(cls):
		mn = cls.model.__name__
		return ''.join((x + '_' if x.islower() and y.isupper() else x.lower() for x, y in zip(mn, mn[1:] + 'x')))



	# Return a list of RelatedObjects for all _visible_ reverse relations (from both FKs and m2ms).
	def _get_reverse_relations(self):
		return [
			f for f in self.model._meta.get_fields()
			if (f.one_to_one or f.one_to_many or f.many_to_many) and f.auto_created
		]



	# Kinda like model_to_dict() for multiple objects.
	# Return a list of dictionaries, one per object in the queryset.
	# Includes a list of ids for all m2m fields (including reverse relations).
	def _get_objs(self, queryset, request):
		# Create a dictionary of {field name: {this object id: [related object ids]}}
		# (one query per field for performance)
		m2m_ids = {}
		for field in self.m2m_fields:
			idmap = defaultdict(list)
			# Wuh, the autogenerated reverse relation is called foo_set, but in values() you need foo? Weird.
			# FIXME: We use explicit related_name everywhere, do we still need this? Maybe for User/Group
			rfield = field[:-4] if field.endswith('_set') else field
			# We could use an additional filter(**{field + '__isnull': False}), but that only seems slower?
			# Hurgh. The queryset is annotated, and the annotation columns show up in the subquery -> Boom. Use list of IDs instead.
			# for this, other in self.model.objects.filter(id__in=queryset).values_list('id', rfield):
			for this, other in self.model.objects.filter(id__in=list(queryset.values_list('id', flat=True))).values_list('id', rfield):
				if other is not None:
					idmap[this].append(other)
			m2m_ids[field] = idmap

		# Serialize the objects, and add in id arrays for m2m fields
		datas = []
		if self.shown_fields is None:
			fields = [f for f in self.model._meta.fields if f.name not in self.hidden_fields]
		else:
			fields = [f for f in self.model._meta.fields if f.name in self.shown_fields]
		for obj in queryset:
			data = {}
			for f in fields:
				if isinstance(f, models.fields.files.FileField):
					file = getattr(obj, f.attname)
					if file:
						# {router-view-instance}
						data[f.name] = self.router.model_route(self.model, obj.id, f)
					else:
						data[f.name] = None
				else:
					data[f.name] = getattr(obj, f.attname)
			for field, idmap in m2m_ids.items():
				# TODO: Don't require OneToOneFields in the m2m_fields list
				if isinstance(self.model._meta.get_field(field), models.OneToOneRel):
					assert(len(idmap[obj.id]) <= 1)
					data[field] = idmap[obj.id][0] if len(idmap[obj.id]) == 1 else None
				else:
					data[field] = idmap[obj.id]
			datas.append(data)

		return datas



	# Kinda like model_to_dict()
	# Fetches the object specified by <id>, and returns a dictionary.
	# Includes a list of ids for all m2m fields (including reverse relations).
	def _get_obj(self, id, request):
		return self._get_objs(self.model.objects.filter(pk=id), request=request)[0]



	# Find which objects of which models to include according to <withs> for the objects in <queryset>.
	# returns two dictionaries:
	# - withs: { related_modal_name: [ids]}
	# - mappings: { with_name: related_model_name}
	def _get_withs(self, ids, withs, request):
		if withs is None and request is not None:
			withs = list(filter(None, request.GET.get('with', '').split(',')))

		if isinstance(ids, django.db.models.query.QuerySet):
			ids = ids.values_list('id', flat=True)
		# Force evaluation of querysets, as nesting too deeply causes problems. See T1850.
		ids = list(ids)

		# Make sure to include A if A.B is specified.
		for w in withs:
			if '.' in w:
				withs.append('.'.join(w.split('.')[:-1]))

		withs = set(withs)
		extras = defaultdict(set)
		extras_mapping = {}

		for w in withs:
			(view, new_ids) = self._get_with(w, ids, request=request)
			if view:
				extras_mapping[w] = view
				extras[view].update(set(new_ids))

		extras_dict = {}
		# FIXME: delegate this to a router or something
		for view, with_ids in extras.items():
			view = view()
			# {router-view-instance}
			view.router = self.router
			os = view._get_objs(view.model.objects.filter(id__in=with_ids), request=request)
			extras_dict[view._model_name()] = os
		extras_mapping_dict = {fk: view()._model_name() for fk, view in extras_mapping.items()}

		return (extras_dict, extras_mapping_dict)



	def _follow_related(self, fieldspec):
		if not fieldspec:
			return ()

		if isinstance(fieldspec, str):
			fieldspec = fieldspec.split('.')

		fieldname, *fieldspec = fieldspec

		try:
			field = self.model._meta.get_field(fieldname)
		except FieldDoesNotExist:
			raise BinderRequestError('Unknown field {{{}}}.{{{}}}.'.format(self.model.__name__, fieldname))

		if not field.is_relation:
			raise BinderRequestError('Field is not a related object {{{}}}.{{{}}}.'.format(self.model.__name__, fieldname))

		if isinstance(field, django.db.models.fields.reverse_related.ForeignObjectRel):
			# Reverse relations
			related_model = field.related_model
		else:
			# Forward relations
			related_model = field.remote_field.model

		# {router-view-instance}
		# TODO: This should be refactored so that router
		# returns an instance which has the router set on it.
		view = self.router.model_view(related_model)()
		view.router = self.router
		return (RelatedModel(fieldname, related_model),) + view._follow_related(fieldspec)



	def _get_with(self, wth, ids, request):
		head, *tail = wth.split('.')

		next = self._follow_related(head)[0].model
		ids = list(self.model.objects.filter(id__in=ids).values_list(head + '__id', flat=True))
		view_class = self.router.model_view(next)

		if not tail:
			return (view_class, ids)
		else:
			view = view_class()
			# {router-view-instance}
			view.router = self.router
			return view._get_with('.'.join(tail), ids, request=request)



	def _parse_filter(self, queryset, field, value, partial=''):
		head, *tail = field.split('.')

		if tail:
			next = self._follow_related(head)[0].model
			view = self.router.model_view(next)()
			# {router-view-instance}
			view.router = self.router
			return view._parse_filter(queryset, '.'.join(tail), value, partial + head + '__')

		invert = False
		try:
			head, qualifier = head.split(':', 1)
			if qualifier == 'not':
				qualifier = None
				invert = True
			elif qualifier.startswith('not:'):
				qualifier = qualifier[4:]
				invert = True
		except ValueError:
			qualifier = None

		try:
			field = self.model._meta.get_field(head)
		except models.fields.FieldDoesNotExist:
			raise BinderRequestError('Unknown field in filter: {{{}}}.{{{}}}.'.format(self.model.__name__, head))

		clean_value = []

		if qualifier in ('in', 'range', 'isnull'):
			values = value.split(',')
			if qualifier == 'range':
				if len(values) != 2:
					raise BinderRequestError('Range requires exactly 2 values for {{{}}}.{{{}}}.'
							.format(self.model.__name__, head))
		else:
			values = [value]

		if isinstance(field, models.IntegerField) or isinstance(field, models.ForeignKey) or isinstance(field, models.AutoField):
			allowed_qualifiers = (None, 'in', 'gt', 'gte', 'lt', 'lte', 'range', 'isnull')
			for v in values:
				# Filter out empty strings, they make no sense in this context, and are likely caused by :in or :isnull
				if v == '':
					continue
				try:
					clean_value.append(int(v))
				except ValueError:
					raise BinderRequestError('Invalid value {{{}}} for {} {{{}}}.{{{}}}.'
							.format(v, field.__class__.__name__, self.model.__name__, head))
		elif isinstance(field, models.FloatField):
			allowed_qualifiers = (None, 'in', 'gt', 'gte', 'lt', 'lte', 'range', 'isnull')
			for v in values:
				# Filter out empty strings, they make no sense in this context, and are likely caused by :in or :isnull
				if v == '':
					continue
				try:
					clean_value.append(float(v))
				except ValueError:
					raise BinderRequestError('Invalid value {{{}}} for {} {{{}}}.{{{}}}.'
							.format(v, field.__class__.__name__, self.model.__name__, head))
		elif isinstance(field, models.DateTimeField):
			# Maybe allow __startswith? And __year etc?
			allowed_qualifiers = (None, 'in', 'gt', 'gte', 'lt', 'lte', 'range', 'isnull')
			for v in values:
				# Filter out empty strings, they make no sense in this context, and are likely caused by :in or :isnull
				if v == '':
					continue
				if not re.match('^[0-9]{4}-[0-9]{2}-[0-9]{2}([T ][0-9]{2}:[0-9]{2}:[0-9]{2}([.][0-9]+)?([A-Za-z]+|[+-][0-9]{1,4})?)?$', v):
					raise BinderRequestError('Invalid YYYY-MM-DDTHH:MM:SS(.mmm)ZONE value {{{}}} for {} {{{}}}.{{{}}}.'
							.format(v, field.__class__.__name__, self.model.__name__, head))
			clean_value = values
		elif isinstance(field, models.DateField):
			# Maybe allow __startswith? And __year etc?
			allowed_qualifiers = (None, 'in', 'gt', 'gte', 'lt', 'lte', 'range', 'isnull')
			for v in values:
				# Filter out empty strings, they make no sense in this context, and are likely caused by :in or :isnull
				if v == '':
					continue
				if not re.match('^[0-9]{4}-[0-9]{2}-[0-9]{2}$', v):
					raise BinderRequestError('Invalid YYYY-MM-DD value {{{}}} for {} {{{}}}.{{{}}}.'
							.format(v, field.__class__.__name__, self.model.__name__, head))
			clean_value = values
		elif isinstance(field, models.BooleanField):
			allowed_qualifiers = (None, 'isnull')
			for v in values:
				# Filter out empty strings, they make no sense in this context, and are likely caused by :in or :isnull
				if v == '':
					continue
				if v == 'true':
					clean_value.append(True)
				elif v == 'false':
					clean_value.append(False)
				else:
					raise BinderRequestError('Invalid value {{{}}} for {} {{{}}}.{{{}}}.'
							.format(v, field.__class__.__name__, self.model.__name__, head))
		elif isinstance(field, models.CharField) or isinstance(field, models.TextField):
			allowed_qualifiers = (None, 'in', 'iexact', 'contains', 'icontains', 'startswith', 'istartswith', 'endswith', 'iendswith', 'exact', 'search', 'isnull')
			clean_value = values
		else:
			raise BinderRequestError('Filtering not supported for type {} ({{{}}}.{{{}}}).'
					.format(field.__class__.__name__, self.model.__name__, head))

		if qualifier == 'isnull':
			clean_value = True
		elif qualifier in ('in', 'range'):
			pass
		else:
			try:
				clean_value = clean_value[0]
			except IndexError:
				raise BinderRequestError('Value for filter {{{}}}.{{{}}} may not be empty.'.format(self.model.__name__, head))

		if qualifier not in allowed_qualifiers:
			raise BinderRequestError('Qualifier {} not supported for type {} ({{{}}}.{{{}}}).'
					.format(qualifier, field.__class__.__name__, self.model.__name__, head))

		suffix = '__' + qualifier if qualifier else ''
		if invert:
			return queryset.exclude(**{partial + head + suffix: clean_value})
		else:
			return queryset.filter(**{partial + head + suffix: clean_value})



	def _parse_order_by(self, queryset, field, partial=''):
		head, *tail = field.split('.')

		if tail:
			next = self._follow_related(head)[0].model
			view = self.router.model_view(next)()
			# {router-view-instance}
			view.router = self.router
			return view._parse_order_by(queryset, '.'.join(tail), partial + head + '__')

		try:
			self.model._meta.get_field(head)
		except models.fields.FieldDoesNotExist:
			raise BinderRequestError('Unknown field in order_by: {{{}}}.{{{}}}.'.format(self.model.__name__, head))

		return (queryset, partial + head)



	def search(self, queryset, search, request):
		if not search:
			return queryset

		if not self.searches:
			raise BinderRequestError('No search fields defined for this view.')

		q = Q()
		for s in self.searches:
			if s == 'id':
				try:
					q |= Q(id=int(search))
				except ValueError:
					pass
			else:
				q |= Q(**{s: search})
		return queryset.filter(q)



	def filter_deleted(self, queryset, pk, deleted, request):
		if pk:
			return queryset

		if deleted is None:
			try:
				return queryset.filter(deleted=False)
			except FieldError:
				return queryset

		if deleted == 'true':
			return queryset

		if deleted == 'only':
			try:
				return queryset.filter(deleted=True)
			except FieldError:
				raise BinderRequestError('This entity has no soft-delete attribute.')

		raise BinderRequestError('Invalid value: deleted={{{}}}.'.format(request.GET.get('deleted')))



	def _paginate(self, queryset, request):
		limit = self.limit_default
		if request.GET.get('limit') == 'none':
			limit = None
		elif 'limit' in request.GET:
			try:
				limit = int(request.GET.get('limit'))
				if limit < 0:
					raise BinderRequestError('Limit must be nonnegative.')
			except ValueError:
				raise BinderRequestError('Invalid characters in limit.')

		if self.limit_max:
			if not limit or limit > self.limit_max:
				raise BinderRequestError('Limit exceeds maximum of {} for this view.'.format(self.limit_max))

		try:
			offset = int(request.GET.get('offset') or 0)
			if offset < 0:
				raise BinderRequestError('Offset must be nonnegative.')
		except ValueError:
			raise BinderRequestError('Invalid characters in offset.')

		if limit is not None:
			queryset = queryset[offset:offset+limit]

		return queryset



	def get_queryset(self, request):
		return self.model.objects.all()



	def get(self, request, pk=None, withs=None):
		meta = {}
		queryset = self.get_queryset(request)
		if pk:
			queryset = queryset.filter(pk=int(pk))

		# No parameter repetition. Should be extended to .params too after filters have been refactored.
		for k, v in request.GET.lists():
			if not k.startswith('.') and len(v) > 1:
				raise BinderRequestError('Query parameter `{}` may not be repeated.'.format(k))

		#### soft-deletes
		queryset = self.filter_deleted(queryset, pk, request.GET.get('deleted'), request)

		#### filters
		filters = {k.lstrip('.'): v for k, v in request.GET.lists() if k.startswith('.')}
		for field, values in filters.items():
			for v in values:
				queryset = self._parse_filter(queryset, field, v).distinct()

		#### search
		if 'search' in request.GET:
			queryset = self.search(queryset, request.GET['search'], request)

		#### order_by
		order_bys = list(filter(None, request.GET.get('order_by', '').split(',')))
		if order_bys:
			orders = []
			for o in order_bys:
				if o.startswith('-'):
					queryset, order = self._parse_order_by(queryset, o[1:], partial='-')
				else:
					queryset, order = self._parse_order_by(queryset, o)
				orders.append(order)
			queryset = queryset.order_by(*orders)

		if not pk:
			meta['total_records'] = queryset.count()

		queryset = self._paginate(queryset, request)

		#### with
		extras, extras_mapping = self._get_withs(queryset, withs, request=request)

		data = self._get_objs(queryset, request=request)
		if pk:
			if data:
				data = data[0]
			else:
				raise BinderNotFound()

		if self.comment:
			meta['comment'] = self.comment

		debug = {'request_id': request.request_id}
		if django.conf.settings.DEBUG and 'debug' in request.GET:
			debug['queries'] = ['{}s: {}'.format(q['time'], q['sql'].replace('"', '')) for q in django.db.connection.queries]
			debug['query_count'] = len(django.db.connection.queries)

		response_data = {'data': data, 'with': extras, 'with_mapping': extras_mapping, 'meta': meta, 'debug': debug}

		return JsonResponse(response_data)



	# Deserialize JSON to Django Model objects.
	# obj: Model object to update (for PUT), newly created object (for POST)
	# values: Python dict of {field name: value} (parsed JSON)
	# Output: Python dict representation of the updated object
	def _store(self, obj, values, request, ignore_unknown_fields=False):
		deferred_m2ms = {}
		ignored_fields = []
		validation_errors = defaultdict(list)

		def store_field(obj, field, value, request):
			try:
				func = getattr(self, '_store__' + field)
			except AttributeError:
				func = self._store_field
			return func(obj, field, value, request)

		for field, value in values.items():
			try:
				res = store_field(obj, field, value, request)
				if isinstance(res, list):
					deferred_m2ms[field] = res
			except BinderInvalidField:
				if not ignore_unknown_fields:
					raise
			except BinderReadOnlyFieldError:
				ignored_fields.append(field)
			except BinderValidationError as ve:
				for f, e in ve.validation_errors.items():
					validation_errors[f] += e

		try:
			obj.full_clean()
		except ValidationError as ve:
			for f, el in ve.error_dict.items():
				validation_errors[f] += sum([e.messages for e in el], [])

		# full_clean() doesn't check nullability (WHY?), so do it here. See T2989.
		for f in obj._meta.fields:
			# Ok, this nullable check poses problems. For example, when using MPTT models, we subclass
			# the MPTTModel, which defines not-NULL bookkeeping fields which it populates on save().
			# However, for new objects, this check occurs *before* the super().save(), so it complains.
			# See T9646. Current solution: these fields are strictly populated by the backend, so
			# they're unwritable from the frontend. So, unwritable -> no NULL check.  ¯\_(ツ)_/¯
			if f.name in self.unwritable_fields:
				continue
			name = f.name + ('_id' if isinstance(f, models.ForeignKey) or isinstance(f, models.OneToOneField) else '')
			if not f.primary_key and not f.null and getattr(obj, name) is None:
				validation_errors[f.name] = ['This field cannot be null.']

		if validation_errors:
			raise BinderValidationError(validation_errors, object=obj)

		obj.save()

		for field, value in deferred_m2ms.items():
			# Can't use isinstance() because apparantly ManyToManyDescriptor is a subclass of
			# ReverseManyToOneDescriptor. Yes, really.
			if getattr(obj._meta.model, field).__class__ == models.fields.related.ReverseManyToOneDescriptor:
				#### XXX FIXME XXX ugly quick fix for reverse relation + multiput issue
				if any(v for v in value if v < 0):
					continue
				# If the m2m to be set is actually a reverse FK relation, we need to do extra magic.
				# We figure out if the remote objects are added or removed. The added ones, we modify/save
				# explicitly rather than using the reverse relation manager, otherwise the history layer
				# doesn't see the changes. The same goes for the removed objects, except there we also
				# DELETE them if the FK is non-nullable. Interesting stuff.
				obj_field = getattr(obj, field)
				old_ids = set(obj_field.values_list('id', flat=True))
				new_ids = set(value)
				for rmobj in obj_field.model.objects.filter(id__in=old_ids - new_ids):
					if obj_field.field.null:
						setattr(rmobj, obj_field.field.name, None)
					elif hasattr(rmobj, 'deleted'):
						if not rmobj.deleted:
							rmobj.deleted = True
							rmobj.save()
					else:
						rmobj.delete()
				for addobj in obj_field.model.objects.filter(id__in=new_ids - old_ids):
					setattr(addobj, obj_field.field.name, obj)
					addobj.save()
			elif field in [f.name for f in self._get_reverse_relations()]:
				#### XXX FIXME XXX ugly quick fix for reverse relation + multiput issue
				if any(v for v in value if v < 0):
					continue
				setattr(obj, field, value)
			else:
				setattr(obj, field, value)

		data = self._get_obj(obj.pk, request=request)
		data['_meta'] = {'ignored_fields': ignored_fields}
		return data



	# Override _store_field example for a "FOO" field
	# Try to override setters using these methods, if at all possible.
	# def _store__FOO(self, obj, field, value, request):
	#	return self._store_field(obj, field, value, request)



	# Store <value> on <obj>.<field>
	# If the field is a m2m, it should do all validation and then return a list of ids
	# which will be actually set when the object is known to be saved.
	# Otherwise, return False.
	def _store_field(self, obj, field, value, request):
		# Unwritable fields
		if field in self.unwritable_fields + ['id', 'pk', 'deleted', '_meta'] + self.file_fields:
			raise BinderReadOnlyFieldError(self.model.__name__, field)

		# Regular fields and FKs
		for f in self.model._meta.fields:
			if f.name == field:
				if isinstance(f, models.ForeignKey):
					if not (value is None or isinstance(value, int)):
						raise BinderFieldTypeError(self.model.__name__, field)
					setattr(obj, f.attname, value)
				elif isinstance(f, models.IntegerField):
					if value is None or value == '':
						value = None
					else:
						try:
							value = int(value)
						except ValueError:
							raise BinderValidationError({f.name: ['This value must be an integral number.']}, object=obj)
					setattr(obj, f.attname, value)
				elif isinstance(f, models.TextField):
					# Django doesn't enforce max_length on TextFields, so we do.
					if f.max_length is not None:
						if len(value) > f.max_length:
							msg = 'Ensure this value has at most {} characters (it has {}).'.format(f.max_length, len(value))
							raise BinderValidationError({f.name: [msg]}, object=obj)
					setattr(obj, f.attname, value)
				else:
					try:
						f.to_python(value)
					except (ValidationError, TypeError):
						raise BinderFieldTypeError(self.model.__name__, field)
					setattr(obj, f.attname, value)
				return False

		# m2ms
		for f in list(self.model._meta.many_to_many) + list(self._get_reverse_relations()):
			if f.name == field:
				if not (isinstance(value, list) and all(isinstance(v, int) for v in value)):
					raise BinderFieldTypeError(self.model.__name__, field)
				# FIXME
				# Check if the ids being saved as m2m actually exist. This kinda sucks, it would be much
				# better to have this handled by the DB transaction layer. Which DOES actually check and
				# enforce this, but on error this raises an exception at a point where we can't catch it.
				# So yeah, we kludge around here. :(
				#ids = set(value)
				#### XXX FIXME XXX ugly quick fix for reverse relation + multiput issue
				ids = set(v for v in value if v > 0)
				ids -= set(obj._meta.get_field(field).remote_field.model.objects.filter(id__in=ids).values_list('id', flat=True))
				if ids:
					field_name = obj._meta.get_field(field).remote_field.model.__name__
					raise BinderValidationError({field: ['{} instances {} do not exist'.format(field_name, list(ids))]})
				return value

		raise BinderInvalidField(self.model.__name__, field)



	def _require_model_perm(self, perm_type, request, pk=None):
		if hasattr(self, 'perms_via'):
			model = self.perms_via
		else:
			model = self.model

		if not model:
			raise BinderForbidden(None, request.user)

		perm = '{}.{}_{}'.format(model._meta.app_label, perm_type, model.__name__.lower())
		if not request.user.has_perm(perm):
			raise BinderForbidden(perm, request.user)

		logger.debug('passed permission check: {}'.format(perm))



	def _obj_diff(self, old, new, name):
		if isinstance(old, dict) or isinstance(new, dict):
			changes = []
			for k, v in old.items():
				if k in new:
					changes += self._obj_diff(old[k], new[k], '{}.{}'.format(name, k))
				else:
					changes.append('deleted {}.{}: {}'.format(name, k, repr(v)))
			for k, v in new.items():
				if not k in old:
					changes.append('  added {}.{}: {}'.format(name, k, repr(v)))
			return changes

		if isinstance(old, list) or isinstance(new, list):
			changes = []
			for i in range(0, min(len(old), len(new))):
				changes += self._obj_diff(old[i], new[i], '{}[{}]'.format(name, i))
			for i in range(len(old), len(new)):
				changes.append('  added {}[{}]: {}'.format(name, i, repr(new[i])))
			for i in range(len(new), len(old)):
				changes.append('deleted {}[{}]: {}'.format(name, i, repr(old[i])))
			return changes

		if old != new:
			return ['changed {}: {} -> {}'.format(name, repr(old), repr(new))]
		return []



	def multi_put(self, request):
		logger.info('ACTIVATING THE MULTI-PUT!!!1!')

		body = jsonloads(request.body)

		if not 'data' in body:
			raise BinderRequestError('missing data')

		if not isinstance(body['data'], list):
			raise BinderRequestError('data should be a list')

		if 'with' in body and not isinstance(body['with'], dict):
			raise BinderRequestError('with should be a dict')

		# Put data and with on one big pile, that's easier for us
		data = body.get('with', {})
		data[self._model_name()] = body['data']

		# Sort object values by model/id
		objects = {}
		for modelname, objs in data.items():
			if not isinstance(objs, list):
				raise BinderRequestError('with.{} value should be a list')

			try:
				model = self.router.name_models[modelname]
			except KeyError:
				raise BinderRequestError('with.{} is not a valid model name'.format(modelname))

			for idx, obj in enumerate(objs):
				if not isinstance(obj, dict):
					raise BinderRequestError('with.{}[{}] should be a dictionary'.format(modelname, idx))
				if not 'id' in obj:
					raise BinderRequestError('missing id in with.{}[{}]'.format(modelname, idx))
				if not isinstance(obj['id'], int):
					raise BinderRequestError('non-numeric id in with.{}[{}]'.format(modelname, idx))

				objects[(model, obj['id'])] = obj

		# Figure out dependencies
		logger.info('Resolving dependencies for {} objects'.format(len(objects)))
		dependencies = {}
		for (model, mid), values in objects.items():
			deps = defaultdict(list)
			for field in model._meta.fields:
				if isinstance(field, models.ForeignKey):
					if field.name in values:
						if values[field.name] is not None:
							if not isinstance(values[field.name], int):
								raise BinderRequestError('with.{}.{} should be an integer'.format(model.__name__, field.name))
							deps[field.related_model].append(values[field.name])

			for field in model._meta.many_to_many:
				if field.name in values:
					if not isinstance(values[field.name], list):
						raise BinderRequestError('with.{}.{} should be a list'.format(model.__name__, field.name))
					for i, v in enumerate(values[field.name]):
						if not isinstance(multiput_get_id(v), int):
							pass
					deps[field.related_model] += (values[field.name])

			dependencies[(model, mid)] = set()
			for r_model, r_ids in deps.items():
				for r_id in r_ids:
					r_id = multiput_get_id(r_id)
					if isinstance(r_id, int) and r_id < 0 and not (r_model, r_id) in objects:
						raise BinderRequestError('with.{} refers to unspecified {}[{}]'.format(
								model.__name__, r_model.__name__, r_id))
					if (r_model, r_id) in objects:
						# Ignore dependencies from an object to itself
						if (model, mid) != (r_model, r_id):
							dependencies[(model, mid)].add((r_model, r_id))

		# Actually sort the objects by dependency (and within dependency layer by model/id)
		ordered_objects = []
		while dependencies:
			this_batch = []
			# NOTE: careful. This code makes a deep copy of the dependency list, so the dependency
			# data the for iterates over is stable. The body of the loop modifies <dependencies>,
			# so without the deep copy this leads to nasty surprises.
			for obj, deps in [(k, set(v)) for k, v in dependencies.items()]:
				if not deps:
					this_batch.append(obj)
					del dependencies[obj]
					for d in dependencies.values():
						if obj in d:
							d.remove(obj)
			if len(this_batch) == 0:
				raise BinderRequestError('No progress in dependency resolution! Cyclic dependencies?')
			ordered_objects += sorted(this_batch, key=lambda obj: (obj[0].__name__, obj[1]))

		new_id_map = {}
		for model, oid in ordered_objects:
			values = objects[(model, oid)]
			logger.info('Saving {} {}'.format(model.__name__, oid))

			if oid >= 0:
				try:
					obj = model.objects.get(pk=oid)
				except ObjectDoesNotExist:
					raise BinderNotFound('{}[{}]'.format(model.__name__, oid))
				if hasattr(obj, 'deleted') and obj.deleted:
					raise BinderIsDeleted()
			else:
				obj = model()

			values = dict(values)
			del values['id']

			# FIXME
			for field in model._meta.fields:
				if isinstance(field, models.ForeignKey):
					if field.name in values:
						if values[field.name] is not None and values[field.name] < 0:
							values[field.name] = new_id_map[(field.related_model, values[field.name])]

			for field in model._meta.many_to_many:
				if field.name in values:
					values[field.name] = [(new_id_map[(field.related_model, multiput_get_id(i))] if multiput_get_id(i) < 0 else i) for i in values[field.name]]

			for field in [f for f in model._meta.get_fields() if f.one_to_many]:
				if field.name in values:
					values[field.name] = [multiput_get_id(i) for i in values[field.name] if multiput_get_id(i) >= 0]

			view = self.router.model_view(model)()
			# {router-view-instance}
			view.router = self.router
			view._store(obj, values, request)
			if oid < 0:
				new_id_map[(model, oid)] = obj.id
				logger.info('Saved as id {}'.format(obj.id))

		bla = defaultdict(list)
		for (model, oid), nid in new_id_map.items():
			bla[self.router.model_view(model)()._model_name()].append((oid, nid))

		return JsonResponse({'idmap': bla})



	def put(self, request, pk=None):
		self._require_model_perm('change', request, pk)

		if pk is None:
			return self.multi_put(request)

		values = jsonloads(request.body)

		try:
			obj = self.model.objects.get(pk=int(pk))
			old = self._get_obj(int(pk), request)
		except ObjectDoesNotExist:
			raise BinderNotFound()

		if hasattr(obj, 'deleted') and obj.deleted:
			raise BinderIsDeleted()

		data = self._store(obj, values, request)

		new = dict(data)
		new.pop('_meta', None)

		meta = data.setdefault('_meta', {})
		meta['with'], meta['with_mapping'] = self._get_withs([new['id']], request=request, withs=None)

		logger.info('PUT updated {} #{}'.format(self._model_name(), pk))
		for c in self._obj_diff(old, new, '{}[{}]'.format(self._model_name(), pk)):
			logger.debug('PUT ' + c)

		return JsonResponse(data)



	def patch(self, request, pk=None):
		return self.put(request, pk)



	def post(self, request, pk=None):
		self._require_model_perm('add', request)

		if pk is not None:
			return self.delete(request, pk, undelete=True)

		values = jsonloads(request.body)

		data = self._store(self.model(), values, request)

		new = dict(data)
		new.pop('_meta', None)

		meta = data.setdefault('_meta', {})
		meta['with'], meta['with_mapping'] = self._get_withs([new['id']], request=request, withs=None)

		logger.info('POST created {} #{}'.format(self._model_name(), data['id']))
		for c in self._obj_diff({}, new, '{}[{}]'.format(self._model_name(), data['id'])):
			logger.debug('POST ' + c)

		return JsonResponse(data)



	def delete(self, request, pk=None, undelete=False):
		if not undelete:
			self._require_model_perm('delete', request)

		if pk is None:
			raise BinderMethodNotAllowed()

		# FIXME: ugly workaround, remove when Django bug fixed
		# Try/except because https://code.djangoproject.com/ticket/27005
		try:
			if request.body not in (b'', b'{}'):
				raise BinderRequestError('{}DELETE body must be empty or empty json object.'.format('UN' if undelete else ''))
		except ValueError:
			pass

		try:
			obj = self.model.objects.get(pk=int(pk))
		except ObjectDoesNotExist:
			raise BinderNotFound()

		self.soft_delete(obj, undelete, request)
		logger.info('{}DELETEd {} #{}'.format('UN' if undelete else '', self._model_name(), pk))

		return HttpResponse(status=204)  # No content



	def soft_delete(self, obj, undelete, request):
		try:
			if obj.deleted and not undelete:
				raise BinderIsDeleted()
			if not obj.deleted and undelete:
				raise BinderIsNotDeleted()
		except AttributeError:
			if undelete:  # Should never happen
				raise BinderMethodNotAllowed()
			else:
				obj.delete()
				return

		obj.deleted = not undelete
		obj.save()



	def dispatch_file_field(self, request, pk=None, file_field=None):
		if not request.method in ('GET', 'POST', 'DELETE'):
			raise BinderMethodNotAllowed()

		try:
<<<<<<< HEAD
			self._require_model_perm('view', request)
			obj = self.model.objects.get(pk=int(pk))
=======
			obj = self.get_queryset(request).get(pk=int(pk))
>>>>>>> a5ab93d1
		except ObjectDoesNotExist:
			raise BinderNotFound()

		file_field_name = file_field
		file_field = getattr(obj, file_field_name)

		if request.method == 'GET':
			if not file_field:
				raise BinderNotFound(file_field_name)

			guess = mimetypes.guess_type(file_field.path)
			guess = guess[0] if guess and guess[0] else 'application/octet-stream'
			try:
				resp = StreamingHttpResponse(open(file_field.path, 'rb'), content_type=guess)
			except FileNotFoundError:
				logger.error('Expected file {} not found'.format(file_field.path))
				raise BinderNotFound(file_field_name)

			if 'download' in request.GET:
				filename = self.filefield_get_name(instance=obj, request=request, file_field=file_field)
				if 'prefix' in request.GET:
					filename = request.GET['prefix'] + ' - ' + filename
				resp['Content-Disposition'] = 'attachment; filename="{}"'.format(filename)
			return resp

		if request.method == 'POST':
			self._require_model_perm('change', request)

			try:
				# Take an arbitrary uploaded file
				file = next(request.FILES.values())
			except StopIteration:
				raise BinderRequestError('File POST should use multipart/form-data (with an arbitrary key for the file data).')

			if file.size > self.max_upload_size * 10**6:
				raise BinderFileSizeExceeded(self.max_upload_size)

			field = self.model._meta.get_field(file_field_name)
			if isinstance(field, models.fields.files.ImageField):
				try:
					img = Image.open(file)
				except Exception as e:
					raise BinderImageError(str(e))

				format = img.format.lower()
				if not format in ('png', 'gif', 'jpeg'):
					raise BinderFileTypeIncorrect([{'extension': t, 'mimetype': 'image/' + t} for t in ['jpeg', 'png', 'gif']])

				width, height = img.size
				# FIXME: hardcoded max
				if width > 4096 or height > 4096:
					raise BinderImageSizeExceeded(4096, 4096)

				# FIXME: hardcoded max
				if width > 512 or height > 512:
					img.thumbnail((512, 512), Image.ANTIALIAS)
					logger.info('image dimensions ({}x{}) exceeded (512, 512), resizing.'.format(width, height))
					file = io.BytesIO()
					if img.mode not in ["1", "L", "P", "RGB", "RGBA"]:
						img = img.convert("RGB")
					img.save(file, 'png')
					format = 'png'

				filename = '{}.{}'.format(obj.id, format)
			else:
				if file.name.find('.') != -1:
					filename = '{}.{}'.format(obj.id, file.name.split('.')[-1])
				else:
					filename = str(obj.id)

			# FIXME: duplicate code
			if file_field:
				try:
					old_hash = hashlib.sha256()
					for c in file_field.file.chunks():
						old_hash.update(c)
					old_hash = old_hash.hexdigest()
				except FileNotFoundError:
					logger.warning('Old file {} missing!'.format(file_field))
					old_hash = None
			else:
				old_hash = None

			file_field.delete()
			file_field.save(filename, django.core.files.File(file))
			obj.save()

			# FIXME: duplicate code
			new_hash = hashlib.sha256()
			for c in file_field.file.chunks():
				new_hash.update(c)
			new_hash = new_hash.hexdigest()

			logger.info('POST updated {}[{}].{}: {} -> {}'.format(self._model_name(), pk, file_field_name, old_hash, new_hash))
			path = self.router.model_route(self.model, obj.id, field)
			return JsonResponse( {"data": {file_field_name: path}} )

		if request.method == 'DELETE':
			self._require_model_perm('change', request)
			if not file_field:
				raise BinderIsDeleted()

			# FIXME: duplicate code
			old_hash = hashlib.sha256()
			for c in file_field.file.chunks():
				old_hash.update(c)
			old_hash = old_hash.hexdigest()

			file_field.delete()

			logger.info('DELETEd {}[{}].{}: {}'.format(self._model_name(), pk, file_field_name, old_hash))
			return JsonResponse( {"data": {file_field_name: None}} )



	def filefield_get_name(self, instance=None, request=None, file_field=None):
		try:
			method = getattr(self, 'filefield_get_name_' + file_field.field.name)
		except AttributeError:
			return os.path.basename(file_field.path)
		return method(instance=instance, request=request, file_field=file_field)



	def view_history(self, request, pk=None, **kwargs):
		if request.method != 'GET':
			raise BinderMethodNotAllowed()

		debug = kwargs['history'] == 'debug'

		if debug and not django.conf.settings.ENABLE_DEBUG_ENDPOINTS:
			logger.warning('Debug endpoints disabled.')
			return HttpResponseForbidden('Debug endpoints disabled.')

		changesets = history.Changeset.objects.filter(id__in=set(history.Change.objects.filter(model=self.model.__name__, oid=pk).values_list('changeset_id', flat=True)))
		if debug:
			return history.view_changesets_debug(request, changesets.order_by('-id'))
		else:
			return history.view_changesets(request, changesets.order_by('-id'))



def api_catchall(request):
	try:
		# Need to raise/catch the exception, so the traceback code works
		raise BinderInvalidURI(request.path)
	except BinderException as e:
		e.log()
		return e.response(request=request)



def debug_changesets_24h(request):
	if request.method != 'GET':
		raise BinderMethodNotAllowed()

	if not request.user.is_authenticated:
		logger.warning('Not authenticated.')
		return HttpResponseForbidden('Not authenticated.')

	if not django.conf.settings.ENABLE_DEBUG_ENDPOINTS:
		logger.warning('Debug endpoints disabled.')
		return HttpResponseForbidden('Debug endpoints disabled.')

	changesets = history.Changeset.objects.filter(date__gte=timezone.now() - datetime.timedelta(days=1))
	return history.view_changesets_debug(request, changesets.order_by('-id'))



def handler500(request):
	try:
		request_id = request.request_id
	except Exception as e:
		request_id = str(e)

	return HttpResponse('{"code": "InternalServerError", "debug": {"request_id": "' + request_id + '"}}', status=500)<|MERGE_RESOLUTION|>--- conflicted
+++ resolved
@@ -1111,12 +1111,8 @@
 			raise BinderMethodNotAllowed()
 
 		try:
-<<<<<<< HEAD
 			self._require_model_perm('view', request)
-			obj = self.model.objects.get(pk=int(pk))
-=======
 			obj = self.get_queryset(request).get(pk=int(pk))
->>>>>>> a5ab93d1
 		except ObjectDoesNotExist:
 			raise BinderNotFound()
 
